<<<<<<< HEAD
# Daylily AWS Ephemeral Cluster Setup (0.7.130b)
=======
# Daylily AWS Ephemeral Cluster Setup (0.7.131c)
>>>>>>> 1b57d62b


**beta release**

Daylily is a framework for setting up ephemeral AWS clusters optimized for genomics data analysis. It leverages AWS ParallelCluster and provides automated scripts for cluster creation, management, and teardown.


<p valign="middle"><a href=http://www.workwithcolor.com/color-converter-01.htm?cp=ff8c00><img src="docs/images/0000002.png" valign="bottom" ></a></p>


## Table of Contents
- [Before Beginning](#before-beginning)
- [Strongly Suggested: AWS Parallel Cluster UI](#strongly-suggested--pcui)
- [Installation Steps](#installation-steps)
  - [Prepare Your Local Shell](#prepare-your-local-shell)
  - [Clone The `daylily` Repository](#clone-the-daylily-repository)
  - [Install Conda](#install-conda-if-not-already-installed)
- [AWS Setup](#aws-setup)
- [Cluster Initialization](#cluster-initialization)
- [Working with the Ephemeral Cluster](#working-with-the-ephemeral-cluster)
- [Monitoring Tools](#monitoring-tools)
- [Known Issues](#known-issues)
- [Future Development](#future-development)

---

# What's It All About?

## BFAIR: Bioinformatics FAIR Principles 
_this is a title rough idea! - not likely final, but is the gist of it_

## Comprehensive Cost Transparency & Predictability

> 30x FASTQ->VCF, in 1hr, for <img src="docs/images/000000.png" valign="bottom" width=2 >~$3.00<img src="docs/images/000000.png" valign="bottom" width=2 > @ F-score 0.99xx

> Be up and running in a few hours from reading this sentence. 
> - Have your first GIAB 30x Fastq->VCF (both snv and sv) ~60min later. 
> - The (_onetime_) cost of staging data is ~$20, analysis will be ` ~$3.00 to $5.00 ` (pricing is established dynamically at cluster creation, and you can inspect the max bound on spot prices which are possible, this sets your upper bound... as does complexity of pipeline, but more on that latter).

**Time to result, Cost of analysis, Accuracy && Integrated Concordance/Comparison**: These are key elements required in making solid analysis decisions, and in setting the stage for analysis decisions which can improve in tandem as the field advances. 
**Cost Optimization & Predictability**:  With benchmarked, reproducible analysis on stable and reproducible computing platforms, it is possible to optimze for the most beneficial compute locale && to predict expected (and bound highest) per-sample cost to analyze.
**Cost Transparency & Management**:  IRT views into what is being spent, and where.  Not just compute, but data transfer, sroage, and other _ALL_ other costs. No specialized hardware investment needed, no contracts, pay for what you use. 
**Fully & Unabashedly Open Source**: All out of the box functionality here is open source, and does not require any investment in software liscneces, etc. This is important for both future proof reproducibility and ongoing cost management. This said, daylily is not hostile to s/w that requires liscences (if selection of closed s/w is made understanding tradeoffs, if any, in long term reproducibility), but you will need to purchase those separately.



  <p valign="middle"><a href=http://www.workwithcolor.com/color-converter-01.htm?cp=ff00ff><img src="docs/images/000000.png" valign="bottom" ></a></p>

  <p valign="middle"><img src="docs/images/000000.png" valign="bottom" ></p>

# Installation -- PREREQUISITES

## AWS 

### Quotas
There are a handful of quotas which will greatly limit (or block) your ability to create and run an ephemeral cluster.  These quotas are set by AWS and you must request increases. The `daylily-cfg=ephemeral-cluster` script will check these quotas for you, and warn if it appears they are too low,  but you should be aware of them and [request increases proactively // these requests have no cost](https://console.aws.amazon.com/servicequotas/home).

**dedicated instances**
_pre region quotas_
- `Running Dedicated r7i Hosts` >= 1 **!!(AWS default is 0) !!**
- `Running On-Demand Standard (A, C, D, H, I, M, R, T, Z) instances` must be >= 9 **!!(AWS default is 5) !!** just to run the headnode, and will need to be increased further for ANY other dedicated instances you (presently)/(will) run.

**spot instances**
_per region quotas_
- `All Standard (A, C, D, H, I, M, R, T, Z) Spot Instance Requests` must be >= 310 (and preferable >=2958) **!!(AWS default is 5) !!**

**fsx lustre**
_per region quotas_
- should minimally allow creation of a FSX Lustre filesystem with >= 4.8 TB storage, which should be the default.

**other quotas**
May limit you as well, keep an eye on `VPC` & `networking` specifically.


### Activate Cost Allocation Tags (optional, but strongly suggested)
The cost management built into daylily requires use of budgets and cost allocation tags. Someone with permissions to do so will need to activate these tags in the billing console. *note: if no clusters have yet been created, these tags may not exist to be activeted until the first cluster is running. Activating these tags can happen at any time, it will not block progress on the installation of daylily if this is skipped for now*. See [AWS cost allocation tags](https://us-east-1.console.aws.amazon.com/billing/home#/tags)

The tags to activate are:
  ```text
  aws-parallelcluster-jobid
  aws-parallelcluster-username
  aws-parallelcluster-project
  aws-parallelcluster-clustername
  aws-parallelcluster-enforce-budget
  ```


### CLI User Account
#### CLI Credentials
- Whoever will be creating and managing the daylily ephemeral clusters will need to have aws cli credentials saved in their ~/.aws directory. Please ensure these are saved before proceeding.

#### Inline Policies
- The user must have these [inline policies and permissions to proceed](config/aws/daylily-omics-analysis.json).
- As an admin, you can apply these to the user with the following:

```bash
# Define variables
AWS_USERNAME="<your_username>" # Replace with your actual AWS IAM username
AWS_ACCOUNT_NUMBER="<your_account_number>" # Replace with your actual AWS account number

# Copy the template JSON file to a temporary file
cp config/aws/daylily-omics-analysis.json ./daylily-omics-analysis.tmp.json

# Replace placeholders in the temporary file
perl -pi -e "s/AWS_USERNAME/$AWS_USERNAME/g" ./daylily-omics-analysis.tmp.json
perl -pi -e "s/AWS_ACCOUNT_NUMBER/$AWS_ACCOUNT_NUMBER/g" ./daylily-omics-analysis.tmp.json

# Apply the IAM policy
aws iam put-user-policy --user-name "$AWS_USERNAME" --policy-name daylily-omics-analysis --policy-document file://./daylily-omics-analysis.tmp.json

# Clean up the temporary file
rm -f ./daylily-omics-analysis.tmp.json
```
  - Or, copy the policy from `./daylily-omics-analysis.tmp.json` and apply it to the user via the AWS IAM console.

#### SSH Key Pair(s)
You will need one keypair per region you intend to run in.
- via the EC2 Networking Dashboard
- The key name must include `-omics-analysis` in the name.
- The key must be of type: **ed25519**)
-  Downloaded `.pem` locally & be sure to have a copy on the local machine you intend to manage things from, you can't download it again!

##### Place .pem File & Set Permissions

```bash
chmod 700 ~/.ssh

mv ~/Downloads/<yourkey>.pem  ~/.ssh/<yourkey>.pem 
chmod 400 ~/.ssh/<yourkey>.pem`
```

---


## Prerequisites (On Your Local Machine) 
Local machine development has been exclusively on a mac, using the `zsh` shell (I am moving everything to bash slowly, so there is a mix of bash and zsh at the moment). _suggestion: run things in tmux or screen_

Very good odds this will work on any mac and most Linux distros (ubuntu 22.04 are what the cluster nodes run). Windows, I would not hazard a guess.

### System Packages
Install with `brew` or `apt-get` or ... :
- `python3`
- `git`
- `jq`
- `wget`
- `tmux` (optional, but suggested)
- `emacs` (optional, I guess, but I'm not sure how you live without it)



### AWS CLI
#### Install
Use `brew install awscli` or `sudo apt-get install awscli` or see [Install the AWS CLI](https://docs.aws.amazon.com/cli/latest/userguide/install-cliv2.html).

#### AWS CLI Configure - Opt 1
Run `aws configure` and enter your credentials and region.

#### AWS CLI Configure - Opt 2
Create the files and directories manually:

```bash
mkdir ~/.aws
chmod 700 ~/.aws

touch ~/.aws/credentials
chmod 600 ~/.aws/credentials

touch ~/.aws/config
chmod 600 ~/.aws/config
```

Edit `~/.aws/config`, which should look like:

```yaml
[default]
region = us-west-2
output = json
```

Edit `~/.aws/credentials`, and add your deets, which should look like:
```yaml
[default]
aws_access_key_id = <ACCESS_KEY>
aws_secret_access_key = <SECRET_ACCESS_KEY>
region = <REGION>
```


### Miniconda
Install with:
```
source bin/install_miniconda.sh
```

### DAYCLI Environment
```

```

## [daylily-references-public](#daylily-references-public-bucket-contents) Reference Bucket(s)
- The `daylily-references-public` bucket is preconfigured with all the necessary reference data to run the various pipelines, as well as including GIAB reads for automated concordance. 
- This bucket will need to be cloned to a new bucket with the name `<YOURPREFIX>-omics-analysis-<REGION>`, one for each region you intend to run in.
- These S3 buckets are tightly coupled to the `Fsx lustre` filesystems (which allows 1000s of concurrnet spot instances to read/write to the shared filesystem, making reference and data management both easier and highly performant). 
- [Continue for more on this topic,,,](#s3-reference-bucket--fsx-filesystem).
- This will cost you ~$23 to clone w/in `us-west-2`, up to $110 across regions. _(one time, per region, cost)_ 
- The bust will cost ~$14.50/mo to keep hot in `us-west-2`. It is not advised, but you may opt to remove unused reference data to reduce the monthly cost footprint by up to 65%. _(monthly ongoing cost)_

### Clone `daylily-references-public` to YOURPREFIX-omics-analysis-REGION
- `YOURPREFIX` will be used as the bucket name prefix. Please keep it short. The new bucket name will be `YOURPREFIX-omics-analysis-REGION` and created in the region you specify. You may name the buckets in other ways, but this will block you from using the `daylily-cfg-ephemeral-cluster` script, which is largely why you're here.
- Cloning it will take 1 to many hours.
  
**Use the following script**
_from a tmux or screen session, as the copy will take 1 to many hours_

```bash
conda activate DAYCLI
# help
bash ./bin/create_daylily_omics_analysis_s3.sh -h

# dryrun
AWS_PROFILE=<your_profile>
bash ./bin/create_daylily_omics_analysis_s3.sh  --disable-warn --region us-west-2 --profile daylily --bucket-prefix daylily5 

# run for real
AWS_PROFILE=<your_profile>
bash ./bin/create_daylily_omics_analysis_s3.sh  --disable-warn --region us-west-2 --profile daylily --bucket-prefix daylily5  --disable-dryrun

```

### 5.pre?
```bash
AWS_PROFILE=<your_profile>
region_az=<region-az>
source bin/daylily-cfg-ephemeral-cluster --region-az $region_az --profile <your_profile>

 ```

### 5. Create A New `pcluster` Stack
#### **but first, choose the most affordable avaiability zone**
The `region` is important for pcluster to run, but the `availability zone` is the largest variable w/r/t compute costs.  Daylily defaults to `us-west-2c` as it is consistently cheaper to run in from `us` regions, but not always. The costs per AZ can vary by 2-3x. Please note, running in AZ's outside us-west-2 has **NOT** been tested, it should be trivial to tweak config to work outsize us-west-2, however, I believe the biggest pain will be that the S3 bucket must be in the same region as the `FSX` filesystem created by pcluster.  In anycase, this script presents a table to give you a feel for costs of running in different AZ's.
_build the `DAYCLI` environment to run the following script_


python bin/check_current_spot_market_by_zones.py -i config/day_cluster/prod_cluster.yaml -o ./blah.tsv --profile daylily --partition i192 --x-coverage 30 --vcpu-min-per-x 2 --zones us-east-1a,us-east-1b,us-east-1c,
us-east-1d,us-west-1a,us-west-2c


##### Spot Price Statistics (example- still in active development)
```text
| Zone       | Total Instances Considered | Instances with Pricing | Median Spot Price | Mean Spot Price | Min Spot Price | Max Spot Price | Avg of Lowest 3 Prices | Harmonic Mean Price | Estimated EC2 Cost / Genome (no FSX or S3 costs included here) | Stability (Max-Min Spread) |
|------------|----------------------------|------------------------|-------------------|----------------|---------------|---------------|------------------------|--------------------|-----------------------------|----------------------------|
| us-east-1d | 6                          | 6                      | **2.2443**         | **2.6635**      | **1.2944**    | 6.0426        | **1.5202**              | **2.0483**         | **4.5605**                  | 4.7482                     |
| us-east-1b | 6                          | 6                      | 2.5682             | 3.1314         | 1.8549         | 6.8788        | 1.9998                 | 2.5703              | 5.9994                      | 5.0239                     |
| us-west-2c | 6                          | 6                      | 3.2456             | 3.4618         | 1.3648         | **5.6738**    | 2.2753                 | 2.8179              | 6.8259                      | **4.3090**                 |
| us-west-2d | 6                          | 6                      | 3.0717             | 3.3662         | 1.7559         | 5.8005        | 2.2841                 | 2.8928              | 6.8523                      | 4.0446                     |
| us-east-1c | 6                          | 6                      | 3.9424             | 3.8837         | 2.1061         | 5.4064        | 3.1122                 | 3.5621              | 9.3365                      | **3.3003**                 |
| us-west-2b | 6                          | 6                      | 3.9970             | 4.4728         | 2.3100         | 9.1402        | 2.8915                 | 3.6808              | 8.6745                      | 6.8302                     |
| us-east-1a | 6                          | 6                      | 3.5854             | 4.0252         | 2.9681         | 6.8254        | 3.2490                 | 3.7470              | 9.7470                      | 3.8573                     |
| us-west-2a | 6                          | 6                      | 3.9594             | 4.8392         | 3.4149         | 8.8822        | 3.4376                 | 4.2998              | 10.3128                     | 5.4673                     |
```

* I will proceed with `us-west-2c`.

#### **Create The Cloudformation Stack (optional)**
This is optional, in that it will be run for you if needed during the ephemeral cluster creation below.
From the `daylily` repository root dir, run the following command (it will take up to 10min to complete! This step does not need to be repeated for each new cluster, but only when you are setting up in a new AZ, which quotas will likely limit you to just one at a time).:
```bash
bin/init_cloudstackformation.sh ./config/day_cluster/pcluster_env.yml <short-resource-prefix-to-use> <availability-zone> <region>
```
- This will run and create a VPC, private and public subnet as well as an IAM policy which allows pcluster to tag resources for budget tracking and allow budget tools to see these tags.
- The script should block the terminal while running, and report back on success.  If failure, go to the cloudformation console and look at the logs for the stack to see what went wrong & delete the stack before attempting again.
- **the resources created here will be presented to you when you run the daycli init**: `Public Subnet ID`, `Private Subnet ID`, and `Policy ARN` will be reported to STDOUT upon success.

### 6. Local DAYCLI Setup & Ephemeral Cluster Initialization (only need to do this once per new cluster)
From your local/laptop shell (NOTE: there is an unfortunate, and to be rectified mixture of `zsh` and `bash` scripts used here. Dev was done on a MAC with zsh and then cluster work with `bash` using ubuntu22. Please stick with the indicated shells until everything is ported to `bash`).
Assumes all of the required setup steps above have been completed, and will run several checks to ensure the setup is correct before proceeding. You will be allowed to exit the process at any time and you will be prompted to confirm you wish to create the ephemeral cluster once all checks have passed.

#### Local `pcluster` DAYCLI Setup & Ephemeral Cluster Initialization
**Bootstrap Installation Of `daylily` CLI**

_note:_ the cli init script will run checks for the steps covered to this point, and will prompty if there are errors to be resovlved before proceeding (this is not comprehensively tested yet! do not treat no errors as evidence all config to this point is correct).


- From the `daylily` repository root, run the following command
    ```bash
    source bin/daylily-cfg-ephemeral-cluster --help
    ``` 
    - Your aws credentials will be auto-detected and used to query appropriate resources to select from to proceed. You will be prompted to:
      - select the full path to your $HOME/.ssh/<mykey>.pem (from detected .pem files)
      - select the `s3` bucket you created and seeded, options presented will be any with names ending in `-omics-analysis`. Or you may select `1` and manually enter a s3 url.
      - select the `Public Subnet ID` created when the cloudstack formation script was run earlier.
      - select the `Private Subnet ID` created when the cloudstack formation script was run earlier.from the cloudformation stack output.
      - select the `Policy ARN` created when the cloudstack formation script was run earlier.
      - enter a name to asisgn your new ephemeral cluster (ie: `<myorg>-omics-analysis`)
      - enter the path to a pcluser config file (ie: `config/day_cluster/pcluster_config.yaml`), enter selects the default.
      - _experimental_: specify if you wish to use idle compute (in both head and compute nodes) to mine [Monero, XMR](https://en.wikipedia.org/wiki/Monero) and send coins to your wallet of choice. The default wallet, `42s1tbj3qp6T2QBw9BzYxxRn1e9afiZhcRr8yoe2QYLn5ZG6Fk9XzEh1719moDeUgY6tReaJDF464ZhbEyg4cXMYNRXJve2`, is/will be visible to the public(todo) and all XMR deposited passed on to charitable organizations in the clinical genomics/human health arenas (how, stay tuned!). At the very least, for now, you can watch the wallet if this is enabled via [supportxmr.com](https://supportxmr.com/) and see progress, plus, you may watch the cluster nodes appear as miners on this dash. Little risk is involved in this,  but please do not use this if you feel weird about monetizing your compute resources in this way. This is largely a stunt, but was an easy stunt, and there is a future where enabling this results in free analysis _we'll see_.
  - The configuration script will then create  `_cluster.yaml` and `cluster_init_vals.txt` files in `~/.config/daylily/` and these will be used to create the new ephemeral cluster.
  - First, a dryrun `pcluster create-clsuter` command will be run to ensure the configuration is correct. You will be informed of success/fail for this step, and asked if you wish to proceed in actual creation of the cluster, enter `y`.
  - The ephemeral cluster creation will begin and a monitoring script will watch for its completion.  This may take 10-20min. You may exit the process at this time, and can check on the cluster via the pcluster cli, or the cloudformation console.

##### Command To Build And Deploy An Ephemeral Cluster
```bash
    export AWS_PROFILE=default
    source bin/daylily-cfg-ephemeral-cluster --region-az us-east-1d --profile $AWS_PROFILE --pass-on-warn # You must specify the --profile flag, and if using default, AWS_PROFILE should be set to default, not null.
```


###### Head Node Configuration (only needs to be done once per new cluster, and should happen automatically with the above build command)
_**todo**: bake the headnode as an AMI and use this AMI in the cluster congifuration, making this step unnecessary_
- Headnode configuration will proceed automatically following the above successful cluster creation  (you may manually trigger running `source bin/daylily-cfg-headnode $pem_file $region` if not started automatically).  
- This process will:
  -  prompt you to select the name of the cluster just created.
  -  will be presented an `rsa` key you will be asked to save as a github ssh/gpg key. When you acknowledge you have saved this key, the `daylily` repo will be cloned to the headnode into `~/projects/daylily`.
  -  The `daylily` cli will be installed on the headnode, which includes creation of a `DAY` conda environment.
  -  Upon completion, you will see something like:
  
```text
You can now SSH into the head node with the following command:
ssh -i /Users/daylily/.ssh/omics-analysis-b.pem ubuntu@52.24.138.65
Once logged in, as the 'ubuntu' user, run the following commands:
  cd ~/projects/daylily
  source dyinit -h
  source dyinit  --project PROJECT
  dy-a local
  dy-r help
 
Setup complete. You can now start working with Daylily on the head node.
```
  - You are ready to roll.

### Cluster Initialization Complete 
You can confirm the cluster creation was successful with the following command (alternatively, use the PCUI console).
```bash
pcluster list-clusters --region us-west-2
```
## Costs
#### OF IDLE CLUSTER
> The cluster, once created, will *MINIMALLY* cost whatever the hourly on-demand cost of the head node you chose (the default instance type should run ~$1/hr). And then, the cost of the fsx filesystem. 

> When the cluster is doing actual work, spot instances are created as needed, and released if idle for longer than (configurable, but default 5min). Spot instance pools are configured to greatly increase finding very cheap spot instances, but this is not guaranteed. You pay per min for each spot instance running. MONITOR YOUR COSTS AND USE.

> The intended use case is not to leave a cluster idle for too long, but spin the thing up and down as needed. Leaving the cluster idle for two+ days or so is probably starting to be too long idle.



## Working With The Ephemeral Clusters (via `pcluster`)
**PCUI is a new tool, and should replicate the pcluster CLI completely, the future is there, but I had these docs already written, so here we are.**

## DAYCLI

### Activate The DAYCLI Conda Environment
```bash
conda activate DAYCLI
```

### `pcluster` CLI Usage
**WARNING:**  you are advised to run `aws configure set region <REGION>` to set the region for use with the pcluster CLI, to avoid the errors you will cause when the `--region` flag is omitted.

```text
pcluster -h  
usage: pcluster [-h]
                {list-clusters,create-cluster,delete-cluster,describe-cluster,update-cluster,describe-compute-fleet,update-compute-fleet,delete-cluster-instances,describe-cluster-instances,list-cluster-log-streams,get-cluster-log-events,get-cluster-stack-events,list-images,build-image,delete-image,describe-image,list-image-log-streams,get-image-log-events,get-image-stack-events,list-official-images,configure,dcv-connect,export-cluster-logs,export-image-logs,ssh,version}
                ...

pcluster is the AWS ParallelCluster CLI and permits launching and management of HPC clusters in the AWS cloud.

options:
  -h, --help            show this help message and exit

COMMANDS:
  {list-clusters,create-cluster,delete-cluster,describe-cluster,update-cluster,describe-compute-fleet,update-compute-fleet,delete-cluster-instances,describe-cluster-instances,list-cluster-log-streams,get-cluster-log-events,get-cluster-stack-events,list-images,build-image,delete-image,describe-image,list-image-log-streams,get-image-log-events,get-image-stack-events,list-official-images,configure,dcv-connect,export-cluster-logs,export-image-logs,ssh,version}
    list-clusters       Retrieve the list of existing clusters.
    create-cluster      Create a managed cluster in a given region.
    delete-cluster      Initiate the deletion of a cluster.
    describe-cluster    Get detailed information about an existing cluster.
    update-cluster      Update a cluster managed in a given region.
    describe-compute-fleet
                        Describe the status of the compute fleet.
    update-compute-fleet
                        Update the status of the cluster compute fleet.
    delete-cluster-instances
                        Initiate the forced termination of all cluster compute nodes. Does not work with AWS Batch clusters.
    describe-cluster-instances
                        Describe the instances belonging to a given cluster.
    list-cluster-log-streams
                        Retrieve the list of log streams associated with a cluster.
    get-cluster-log-events
                        Retrieve the events associated with a log stream.
    get-cluster-stack-events
                        Retrieve the events associated with the stack for a given cluster.
    list-images         Retrieve the list of existing custom images.
    build-image         Create a custom ParallelCluster image in a given region.
    delete-image        Initiate the deletion of the custom ParallelCluster image.
    describe-image      Get detailed information about an existing image.
    list-image-log-streams
                        Retrieve the list of log streams associated with an image.
    get-image-log-events
                        Retrieve the events associated with an image build.
    get-image-stack-events
                        Retrieve the events associated with the stack for a given image build.
    list-official-images
                        List Official ParallelCluster AMIs.
    configure           Start the AWS ParallelCluster configuration.
    dcv-connect         Permits to connect to the head node through an interactive session by using NICE DCV.
    export-cluster-logs
                        Export the logs of the cluster to a local tar.gz archive by passing through an Amazon S3 Bucket.
    export-image-logs   Export the logs of the image builder stack to a local tar.gz archive by passing through an Amazon S3 Bucket.
    ssh                 Connects to the head node instance using SSH.
    version             Displays the version of AWS ParallelCluster.

For command specific flags, please run: "pcluster [command] --help"
```

#### List Clusters
```bash
pcluster list-clusters --region us-west-2
```

#### Describe Cluster

```bash
pcluster describe-cluster -n $cluster_name --region us-west-2
```

ie: to get the public IP of the head node.
```bash
pcluster describe-cluster -n $cluster_name --region us-west-2 | grep 'publicIpAddress' | cut -d '"' -f 4
```

#### SSH Into Cluster Headnode
##### Basic
From your local shell, you can ssh into the head node of the cluster using the following command.
```bash
ssh -i $pem_file ubuntu@$cluster_ip_address 
```
##### Facilitated
```bash
export AWS_PROFILE=<profile_name>
bin/daylily-ssh-into-headnode 
```

##### First Time Logging Into Head Node
**Confirm `daylily` CLI Is Working**
```bash
cd ~/projects/daylily
. dyinit # inisitalizes the daylily cli
dy-a local # activates the local config
dy-r help # should show the help menu
```
This should produce a magenta `WORKFLOW SUCCESS` message and `RETURN CODE: 0` at the end of the output.  If so, you are set.

**Confirm `/fsx/` directories are present**
```bash
ls -lth /fsx/

total 130K
drwxrwxrwx 3 root root 33K Sep 26 09:22 environments
drwxr-xr-x 5 root root 33K Sep 26 08:58 data
drwxrwxrwx 5 root root 33K Sep 26 08:35 analysis_results
drwxrwxrwx 3 root root 33K Sep 26 08:35 resources
```

**run a local test**
```bash
. dyinit  --project PROJECT
dy-a local

head -n 2 .test_data/data/giab_30x_hg38_analysis_manifest.csv

dy-r produce_deduplicated_bams -p -j 2 -n # dry run
dy-r produce_deduplicated_bams -p -j 2 
```

##### More On The `-j` Flag
**do not set above 10 until you know you want this set above 10 and undesrstand the implications**
The `-j` flag specified in `dy-r` limits the number of jobs submitted to slurm. For out of the box settings, the advised range for `-j` is 1 to 10. You may omit this flag, and allow submitting all potnetial jobs to slurm, which slurm, /fsx, and the instances can handle growing to the 10s or even 100 thousands of instances... however, various quotas will begin causing problems before then.  The `local` defauly is set to `-j 1` and `slurm` is set to `-j 10`, `-j` may be set to any int > 0.

This will produce a job plan, and then begin executing. The sample manifest can be found in `.test_data/data/0.01x_3_wgs_HG002.samplesheet.csv` (i am aware this is not a `.tsv` :-P ). Runtime on the default small test data runnin locally on the default headnode instance type should be ~5min.
```text

NOTE! NOTE !! NOTE !!! ---- The Undetermined Sample Is Excluded. Set --config keep_undetermined=1 to process it.
Building DAG of jobs...
Creating conda environment workflow/envs/vanilla_v0.1.yaml...
Downloading and installing remote packages.
Environment for /home/ubuntu/projects/daylily/workflow/rules/../envs/vanilla_v0.1.yaml created (location: ../../../../fsx/resources/environments/conda/ubuntu/ip-10-0-0-37/f7b02dfcffb9942845fe3a995dd77dca_)
Creating conda environment workflow/envs/strobe_aligner.yaml...
Downloading and installing remote packages.
Environment for /home/ubuntu/projects/daylily/workflow/rules/../envs/strobe_aligner.yaml created (location: ../../../../fsx/resources/environments/conda/ubuntu/ip-10-0-0-37/a759d60f3b4e735d629d60f903591630_)
Using shell: /usr/bin/bash
Provided cores: 16
Rules claiming more threads will be scaled down.
Provided resources: vcpu=16
Job stats:
job                          count    min threads    max threads
-------------------------  -------  -------------  -------------
doppelmark_dups                  1             16             16
pre_prep_raw_fq                  1              1              1
prep_results_dirs                1              1              1
produce_deduplicated_bams        1              1              1
stage_supporting_data            1              1              1
strobe_align_sort                1             16             16
workflow_staging                 1              1              1
total                            7              1             16
```
This should exit with a magenta success message and `RETURN CODE: 0`. Results can be found in `results/day/{hg38,b37}`.

**run a small slurm test**
The following will submit jobs to the slurm scheduler on the headnode, and spot instances will be spun up to run the jobs (modulo limits imposed by config and quotas).

First, create a working directory on the `/fsx/` filesystem.
```bash
# create a working analysis directory
mkdir -p /fsx/analysis_results/ubuntu/init_test
cd /fsx/analysis_results/ubuntu/init_test
git clone https://github.com/Daylily-Informatics/daylily.git  # or, if you have set ssh keys with github and intend to make changes:  git clone git@github.com:Daylily-Informatics/daylily.git
cd daylily

#  prepare to run the test
tmux new -s slurm_test
. dyinit 
dy-a slurm

# create a test manifest for one giab sample only, which will run on the 0.01x test dataset
head -n 2 .test_data/data/0.01xwgs_HG002_hg38.samplesheet.csv > config/analysis_manifest.csv

# run the test, which will auto detect the analysis_manifest.csv file & will run this all via slurm
dy-r produce_snv_concordances -p -k -j 3 -n
```

Which will produce a plan that looks like
```text

Job stats:
job                           count    min threads    max threads
--------------------------  -------  -------------  -------------
deep_concat_fofn                  1              2              2
deep_concat_index_chunks          1              4              4
deepvariant                      24             64             64
doppelmark_dups                   1            192            192
dv_sort_index_chunk_vcf          24              4              4
pre_prep_raw_fq                   1              1              1
prep_deep_chunkdirs               1              1              1
prep_for_concordance_check        1             32             32
prep_results_dirs                 1              1              1
produce_snv_concordances          1              1              1
stage_supporting_data             1              1              1
strobe_align_sort                 1            192            192
workflow_staging                  1              1              1
total                            59              1            192
```

Run the test with
```bash
dy-r produce_snv_concordances -p -k -j 6  #  -j 6 will run 6 jobs in parallel max, which is done here b/c the test data runs so quickly we do not need to spin up one spor instance per deepvariant job & since 3 dv jobs can run on a 192 instance, this flag will limit creating only  2 instances at a time.
```

note1: the first time you run a pipeline, if the docker images are not cached, there can be a delay in starting jobs as the docker images are cached. They are only pulled 1x per cluster lifetime, so subsequent runs will be faster.

note2: The first time a cold cluster requests spot instances, can take some time (~10min) to begin winning spot bids and running jobs. Hang tighe, and see below for monitoring tips.

##### (RUN ON A FULL 30x WGS DATA SET)

###### Specify A Single Sample Manifest
You may repeat the above, and use the pre-existing analysis_manifest.csv template `.test_data/data/giab_30x_hg38_analysis_manifest.csv`.
```bash
tmux new -s slurm_test_30x_single

mkdir /fsx/analysis_results/ubuntu/slurm_single
cd /fsx/analysis_results/ubuntu/slurm_single

git clone https://github.com/Daylily-Informatics/daylily.git  # or, if you have set ssh keys with github and intend to make changes:  git clone git@github.com:Daylily-Informatics/daylily.git
cd daylily

. dyinit  --project PROJECT 
dy-a slurm

# TO create a single sample manifest
head -n 2 .test_data/data/giab_30x_hg38_analysis_manifest.csv > config/analysis_manifest.csv

dy-r produce_snv_concordances -p -k -j 10 -n  # dry run

dy-r produce_snv_concordances -p -k -j 10 # run jobs, and wait for completion
```
###### Specify A Multi-Sample Manifest (in this case, all 7 GIAB samples)
```bash

tmux new -s slurm_test_30x_multi

mkdir /fsx/analysis_results/ubuntu/slurm_multi_30x_test
cd /fsx/analysis_results/ubuntu/slurm_multi_30x_test

git clone https://github.com/Daylily-Informatics/daylily.git  # or, if you have set ssh keys with github and intend to make changes:  git clone git@github.com:Daylily-Informatics/daylily.git
cd daylily

. dyinit  --project PROJECT 
dy-a slurm

# copy full 30x giab sample template to config/analysis_manifest.csv
cp .test_data/data/giab_30x_hg38_analysis_manifest.csv  config/analysis_manifest.csv

dy-r produce_snv_concordances -p -k -j 10 -n  # dry run

dy-r produce_snv_concordances -p -k -j 10 # run jobs, and wait for completion
```

##### Monitor Slurm Submitted Jobs

Once jobs begin to be submitted, you can monitor from another shell on the headnode(or any compute node) with:
```bash
# The compute fleet, only nodes in state 'up' are running spots. 'idle' are defined pools of potential spots not bid on yet.
sinfo
PARTITION AVAIL  TIMELIMIT  NODES  STATE NODELIST
i8*          up   infinite     12  idle~ i8-dy-gb64-[1-12]
i32          up   infinite     24  idle~ i32-dy-gb64-[1-8],i32-dy-gb128-[1-8],i32-dy-gb256-[1-8]
i64          up   infinite     16  idle~ i64-dy-gb256-[1-8],i64-dy-gb512-[1-8]
i96          up   infinite     16  idle~ i96-dy-gb384-[1-8],i96-dy-gb768-[1-8]
i128         up   infinite     28  idle~ i128-dy-gb256-[1-8],i128-dy-gb512-[1-10],i128-dy-gb1024-[1-10]
i192         up   infinite      1  down# i192-dy-gb384-1
i192         up   infinite     29  idle~ i192-dy-gb384-[2-10],i192-dy-gb768-[1-10],i192-dy-gb1536-[1-10]

# running jobs, usually reflecting all running node/spots as the spot teardown idle time is set to 5min default.
squeue
             JOBID PARTITION     NAME     USER ST       TIME  NODES NODELIST(REASON)
                 1      i192 D-strobe   ubuntu PD       0:00      1 (BeginTime)
# ST = PD is pending
# ST = CF is a spot has been instantiated and is being configured
# PD and CF sometimes toggle as the spot is configured and then begins running jobs.

 squeue
             JOBID PARTITION     NAME     USER ST       TIME  NODES NODELIST(REASON)
                 1      i192 D-strobe   ubuntu  R       5:09      1 i192-dy-gb384-1
# ST = R is running


# Also helpful
watch squeue

# also for the headnode
glances
```


##### SSH Into Compute Nodes
You can not access compute nodes directly, but can access them via the head node. From the head node, you can determine if there are running compute nodes with `squeue`, and use the node names to ssh into them.

```bash
ssh i192-dy-gb384-1
```


##### Delete Cluster
**warning**: this will delete all resources created for the ephemeral cluster, importantly, including the fsx filesystem. You must export any analysis results created in `/fsx/analysis_results` from the `fsx` filesystem  back to `s3` before deleting the cluster. 

###### Export `fsx` Analysis Results Back To S3
- Go to the 'fsx' AWS console and select the filesystem for your cluster.
- Under the `Data Repositories` tab, select the `fsx` filesystem and click `Export to S3`. Export can only currently be carried out back to the same s3 which was mounted to the fsx filesystem. 
- Specify the export path as `analysis_results` (or be more specific to an `analysis_results/subdir`), the path you enter is named relative to the mountpoint of the fsx filesystem on the cluster head and compute nodes, which is `/fsx/`. Start the export. This can take 10+ min.  When complete, confirm the data is now visible in the s3 bucket which was exported to. Once you confirm the export was successful, you can delete the cluster (which will delete the fsx filesystem).

###### Delete The Cluster, For Real
_note: this will not modify/delete the s3 bucket mounted to the fsx filesystem, nor will it delete the policyARN, or private/public subnets used to config the ephemeral cluster._
```bash
pcluster delete-cluster-instances -n <cluster-name> --region us-west-2
pcluster delete-cluster -n <cluster-name> --region us-west-2
``` 
- You can monitor the status of the cluster deletion using `pcluster list-clusters --region us-west-2` and/or `pcluster describe-cluster -n <cluster-name> --region us-west-2`. Deletion can take ~10min depending on the complexity of resources created and fsx filesystem size.

# Other Monitoring Tools

## Quick SSH Into Headnode
`bin/ssh_into_daylily`

_alias it for your shell:_ `alias goday=". ~/projects/daylily/bin/ssh_into_daylily"`


## AWS Cloudwatch
- The AWS Cloudwatch console can be used to monitor the cluster, and the resources it is using.  This is a good place to monitor the health of the cluster, and in particular the slurm and pcluster logs for the headnode and compute fleet.
- Navigate to your `cloudwatch` console, then select `dashboards` and there will be a dashboard named for the name you used for the cluster. Follow this link (be sure you are in the `us-west-2` region) to see the logs and metrics for the cluster.
- Reports are not automaticaly created for spot instances, but you may extend this base report as you like.  This dashboard is automatically created by `pcluster` for each new cluster you create (and will be deleted when the cluster is deleted).



# In Progress // Future Development

## Re-enable Sentieon Workflows & Include in Benchmarking
- I have a demo lisc, and old working workflows (but they are ~2yrs out of date at this point).  I will be updating these workflows and including them in the benchmarking results.

## Add Strobe Aligner To Benchmarking
- The aligner is already included, but I have not been running it as my $ resources are v. limited.

## Using Data From Benchmarking Experiments, Complete The Comprehensive Cost Caclulator
- Rough draft script is running already, with best guesses for things like compute time per-x coverage, etc.

## Break Daylily Into 2 Parts: 1) Ephermal Cluster Manager 2) Analysis Pipeline
- The `daylily` repo grew from an analysis pipeline, and has co-mingled the ephmeral cluster infrastructure (which is not tied to any particular pipeline orchestrator). Breaking it into 2 parts will make things more modular and easier to maintain.

## Update Analysis Pipeline To Run With Snakemake v8.*
- A branch has been started for this work, which is reasonably straightforward. Tasks include:
  -  The AWS parallel cluster slurm snakemake executor, [pcluster-slurm](https://github.com/Daylily-Informatics/snakemake-executor-plugin-pcluster-slurm)  is written, but needs some additional features and to be tested at scale.
  -  Migrate from the current `daylily` `analysis_manifest.csv` to the snakemake `v8.*` `config/samples/units` format (which is much cleaner than the current manifest).
  -  The actual workflow files should need very little tweaking.

## Cromwell & WDL's
- Running Cromwell WDL's is in early stages, and preliminary & still lightly documented work can be found [here](config/CROMWELL/immuno/workflow.sh) ( using the https://github.com/wustl-oncology as starting workflows ).



<p valign="middle"><img src="docs/images/000000.png" valign="bottom" ></p>


# General Components Overview

  > Before getting into the cool informatics business going on, there is a boatload of complex ops systems running to manage EC2 spot instances, navigate spot markets, as well as mechanisms to monitor and observe all aspects of this framework. [AWS ParallelCluster](https://docs.aws.amazon.com/parallelcluster/latest/ug/what-is-aws-parallelcluster.html) is the glue holding everything together, and deserves special thanks.
  
![DEC_components_v2](https://user-images.githubusercontent.com/4713659/236144817-d9b26d68-f50b-423b-8e46-410b05911b12.png)

# Managed Genomics Analysis Services
The system is designed to be robust, secure, auditable, and should only take a matter of days to stand up. [Please contact me for further details](https://us21.list-manage.com/contact-form?u=434d42174af0051b1571c6dce&form_id=23d28c274008c0829e07aff8d5ea2e91).


![daylily_managed_service](https://user-images.githubusercontent.com/4713659/236186668-6ea2ec81-9fe4-4549-8ed0-6fcbd4256dd4.png)


<p valign="middle"><img src="docs/images/000000.png" valign="bottom" ></p>



## Some Bioinformatics Bits, Big Picture

### The DAG For 1 Sample Running Through The `BWA-MEM2ert+Doppelmark+Deepvariant+Manta+TIDDIT+Dysgu+Svaba+QCforDays` Pipeline
#### NOTE: *each* node in the below DAG is run as a self-contained job. Each job/node/rule is distributed to a suitable EC2 spot(or on demand if you prefer) instance to run. Each node is a packaged/containerized unit of work. This dag represents jobs running across sometimes thousands of instances at a time. Slurm and Snakemake manage all of the scaling, teardown, scheduling, recovery and general orchestration: cherry on top: killer observability & per project resource cost reporting and budget controls!
   ![](docs/images/assets/ks_rg.png)
   
   - The above is actually a compressed view of the jobs managed for a sample moving through this pipeline. This view is of the dag which properly reflects parallelized jobs.
   
     ![](docs/images/assets/ks_dag.png)




### Daylily Framework, Cont.

#### [Batch QC HTML Summary Report](http://daylilyinformatics.com:8082/reports/DAY_final_multiqc.html)
> The batch is comprised of google-brain Novaseq 30x HG002 fastqs, and again downsampling to: 25,20,15,10,5x.     
[Example report](http://daylilyinformatics.com:8082/reports/DAY_final_multiqc.html).
![](docs/images/assets/day_qc_1.png)

![](docs/images/assets/day_qc_2.png)
    
    
### [Consistent + Easy To Navigate Results Directory & File Structure](/docs/ops/dir_and_file_scheme.md)
   - A visualization of just the directories (minus log dirs) created by daylily
    _b37 shown, hg38 is supported as well_
![](docs/images/assets/tree_structure/tree.md)
     - [with files](docs/ops/tree_full.md   
    
### [Automated Concordance Analysis Table](http://daylilyinformatics.com:8081/components/daylily_qc_reports/other_reports/giabhcr_concordance_mqc.tsv)
  > Reported faceted by: SNPts, SNPtv, INS>0-<51, DEL>0-51, Indel>0-<51.
  > Generated when the correct info is set in the analysis_manifest.


#### [Performance Monitoring Reports]()
  > Picture and  list of tools

#### [Observability w/CloudWatch Dashboard](https://us-east-2.console.aws.amazon.com/cloudwatch/home?region=us-east-2#)
  > ![](docs/images/assets/cloudwatch.png)
  > ![](/docs/images/assets.cloudwatch_2.png)
  > ![](/docs/images/assets.cloudwatch3.png)

#### [Cost Tracking and Budget Enforcement](https://aws.amazon.com/blogs/compute/using-cost-allocation-tags-with-aws-parallelcluster/)
  > ![](https://d2908q01vomqb2.cloudfront.net/1b6453892473a467d07372d45eb05abc2031647a/2020/07/23/Billing-console-projects-grouping.png)
  - ![](docs/images/assets/costs1.png)
  - ![](docs/images/assets/costs2.png)
  
  
<p valign="middle"><a href=http://www.workwithcolor.com/color-converter-01.htm?cp=ff8c00><img src="docs/images/000000.png" valign="bottom" ></a></p>



# Metrics Required To Make Informed Decisions About Choosing An Analysis Pipeline
To make informed decisions about choosing an analysis pipeline, there are four key metrics to consider: accuracy(as generally measured via Fscore), user run time, cost of analysis and reproducibility. Further consideration should then be given to the longevity of results (how results are stored, costs associated with storage, and the ease of access to results). All of these can not be optimized simultaneously, and trade-offs must be made. Making these tradeoffs with intention is the primary goal of the daylily framework.

## Accuracy / Precision / Recall / Fscore
- what is the pipelines perofrmance?

## User Run Time
- how long does it take to run the pipeline?

## Cost Of Analysis
### Init Cost
- is
### Compute Cost
- is
### Storage Cost (for computation)
- is
### Other Costs (ie: data transfer)
- is

## Cost of Storage
- is

## Reproducibility
- what is the asserted reproducibility of the pipeline? For 1 month? 1 year? 5 years? 20 years?
- And how is this tested?

## Longevity of Results
- how are results stored? What are the costs and access mechanisms for these results?

# Sentieon Tools & License
To activate sentieon bwa and sentieon DNA scope, edit the `config/day_profiles/{local,slurm}/templates/rule_config.yaml` file to uncomment the following:
```yaml
active_snv_callers:
    - deep
#    - sentd

active_aligners:
    - bwa2a:
        mkdup: dppl
#    - sent:  # uncomment to run aligner (same deduper must be used presently in all aligner outputs, unless bundled into the align rule)
#        mkdup: dppl  # One ddup'r per analysis run.  dppl and sent currently are active
#    - strobe:

```
- This will enable running these two tools.  You will also need a liscence file from sentieon in order to run these tools.  
- Please [contact them](https://www.sentieon.com/company/) to obtain a valid liscense . 
- Once you have a lisence file, edit the `dyinit` file to include the */fsx/* relative path to this file where `export SENTIEON_LICENSE=` is found.  
- Save the liscence file in the each region specific S3 reference bucket, ie: `s3://PREFIX-omics-analysis-REGION/data/cached_envs/`. When this bucket is mounted to the fsx filesystem, the liscence file will be available to all instances at `/fsx/data/cached_envs/`.



# Contributing
- [Contributing Guidelines](CONTRIBUTING.md)

# Versioning

Daylily uses [Semantic Versioning](https://semver.org/). For the versions available, see the [tags on this repository](https://github.com/Daylily-Informatics/daylily/tags).

# Known Issues

## _Fsx Mount Times Out During Headnode Creation & Causes Pcluster `build-cluster` To Fail_
If the `S3` bucket mounted to the FSX filesystem is too large (the default bucket is close to too large), this can cause Fsx to fail to create in time for pcluster, and pcluster time out fails.  The wait time for pcluster is configured to be much longer than default, but this can still be a difficult to identify reason for cluster creation failure. Probability for failure increases with S3 bucket size, and also if the imported directories are being changed during pcluster creation. Try again, try with a longer timeount, and try with a smaller bucket (ie: remove one of the human reference build data sets, or move to a different location in the bucket not imported by Fsx)

## Cloudstack Formation Fails When Creating Clusters In >1 AZ A Region (must be manually sorted ATM)
The command `bin/init_cloudstackformation.sh ./config/day_cluster/pcluster_env.yml "$res_prefix" "$region_az" "$region" $AWS_PROFILE` does not yet gracefully handle being run >1x per region.  The yaml can be edited to create the correct scoped resources for running in >1 AZ in a region (this all works fine when running in 1AZ in >1 regions), or you can manually create the pub/private subnets, etc for running in multiple AZs in a region. The fix is not difficult, but is not yet automated.


# Costs
## PCUI
- *[< $1/month>](https://docs.aws.amazon.com/parallelcluster/latest/ug/install-pcui-costs-v3.html)*

# Advanced Topics
## Monero mining
- [Monero Mining](docs/advanced/monero_mining.md)

<p valign="middle"><a href=http://www.workwithcolor.com/color-converter-01.htm?cp=ff8c00><img src="docs/images/000000.png" valign="bottom" ></a></p>

<p valign="middle"><a href=http://www.workwithcolor.com/color-converter-01.htm?cp=ff8c00><img src="docs/images/0000002.png" valign="bottom" ></a></p>

# [DAY](https://en.wikipedia.org/wiki/Margaret_Oakley_Dayhoff)![](https://placehold.co/60x35/ff03f3/fcf2fb?text=LILLY)

_named in honor of Margaret Oakley Dahoff_ 
 
 
 
 
# And There Is More

## S3 Reference Bucket & Fsx Filesystem

### PREFIX-omics-analysis-REGION Reference Bucket
Daylily relies on a variety of pre-built reference data and resources to run. These are stored in the `daylily-references-public` bucket. You will need to clone this bucket to a new bucket in your account, once per region you intend to operate in.  

> This is a design choice based on leveraging the `FSX` filesystem to mount the data to the cluster nodes. Reference data in this S3 bucket are auto-mounted an available to the head and all compute nodes (*Fsx supports 10's of thousands of concurrent connections*), further, as analysis completes on the cluster, you can choose to reflect data back to this bucket (and then stage elsewhere). Having these references pre-arranged aids in reproducibility and allows for the cluster to be spun up and down with negligible time required to move / create refernce data. 

> BONUS: the 7 giab google brain 30x ILMN read sets are included with the bucket to standardize benchmarking and concordance testing.

> You may add / edit (not advised) / remove data (say, if you never need one of the builds, or don't wish to use the GIAB reads) to suit your needs.

#### Reference Bucket Metrics
*Onetime* cost of between ~$27 to ~$108 per region to create bucket.
*monthly S3 standard* cost of ~$14/month to continue hosting it.
- Size: 617.2GB, and contains 599 files.
- Source bucket region: `us-west-2`
- Cost to store S3 (standard: $14.20/month, IA: $7.72/month, Glacier: $2.47 to $0.61/month)
- Data transfer costs to clone source bucket
  - within us-west-2: ~$3.40
  - to other regions: ~$58.00
- Accelerated transfer is used for the largest files, and adds ~$24.00 w/in `us-west-2` and ~$50 across regions.
- Cloning w/in `us-west-2` will take ~2hr, and to other regions ~7hrs.
- Moving data between this bucket and the FSX filesystem and back is not charged by size, but by number of objects, at a cost of `$0.005 per 1,000 PUT`. The cost to move 599 objecsts back and forth once to Fsx is `$0.0025`(you do pay for Fsx _when it is running, which is only when you choose to run analysus_).

### The `YOURPREFIX-omics-analysis-REGION` s3 Bucket
- Your new bucket name needs to end in `-omics-analysis-REGION` and be unique to your account.
- One bucket must be created per `REGION` you intend to run in.
- The reference data version is currently `0.7`, and will be replicated correctly using the script below.
- The total size of the bucket will be 779.1GB, and the cost of standard S3 storage will be ~$30/mo.
- Copying the daylily-references-public bucket will take ~7hrs using the script below.

#### daylily-references-public Bucket Contents
- `hg38` and `b37` reference data files (including supporting tool specific files).
- 7 google-brain ~`30x` Illunina 2x150 `fastq.gz` files for all 7 GIAB samples (`HG001,HG002,HG003,HG004,HG005,HG006,HG007`).
- snv and sv truth sets (`v4.2.1`) for all 7 GIAB samples in both `b37` and `hg38`.
- A handful of pre-built conda environments and docker images (for demonstration purposes, you may choose to add to your own instance of this bucket to save on re-building envs on new eclusters).
- A handful of scripts and config necessary for the ephemeral cluster to run.

_note:_ you can choose to eliminate the data for `b37` or `hg38` to save on storage costs. In addition, you may choose to eliminate the GIAB fastq files if you do not intend to run concordance or benchmarking tests (which is advised against as this framework was developed explicitly to facilitate these types of comparisons in an ongoing way).

##### Top Level Diretories
See the secion on [shared Fsx filesystem](#shared-fsx-filesystem) for more on hos this bucket interacts with these ephemeral cluster region specific S3 buckets.
```text
.
├── cluster_boot_config  # used to configure the head and compute nodes in the ephemeral cluster, is not mounted to cluster nodes
└── data # this directory is mounted to the head and compute nodes under /fsx/data as READ-ONLY. Data added to the S3 bucket will become available to the fsx mount, but can not be written to via FSX
    ├── cached_envs
    │   ├── conda
    │   └── containers
    ├── genomic_data
    │   ├── organism_annotations
    │   │   └── H_sapiens
    │   │       ├── b37
    │   │       └── hg38
    │   ├── organism_reads
    │   │   └── H_sapiens
    │   │       └── giab
    │   └── organism_references
    │       └── H_sapiens
    │           ├── b37
    │           └── hg38
    └── tool_specific_resources
        └── verifybam2
            ├── exome
            └── test
```




# Fsx Filesystem
Are region specific, and may only intereact with `S3` buckets in the same region as the filesystem. There are region specific quotas to be aware of.
- Fsx filesystems are extraordinarily fast, massively scallable (both in IO operations as well as number of connections supported -- you will be hard pressed to stress this thing out until you have 10s of thousands of concurrent connected instances).  It is also a pay-to-play product, and is only cost effective to run while in active use.  
- Daylily uses a `scratch` type instance, which auto-mounts the region specific `s3://PREFIX-omics-analysis-REGION/data` directory to the fsx filesystem as `/fsx/data`.  `/fsx` is available to the head node and all compute nodes.  
- When you delete a cluster, the attached `Fsx Lustre` filesystem will be deleted as well.  
- > **BE SURE YOU REFLECT ANALYSIS REUSLTS BACK TO S3 BEFORE DELETING YOUR EPHEMERAL CLUSTER** ... do this via the Fsx dashboard and create a data export task to the same s3 bucket you used to seed the fsx filesystem ( you will probably wish to define exporting `analysis_results`, which will export back to `s3://PREFIX-omics-analysis-REGION/FSX-export-DATETIME/` everything in `/fsx/analysis_results` to this new FSX-export directory.  **do not export the entire `/fsx` mount, this is not tested and might try to duplicate your reference data as well!** ).  This can take 10+ min to complete, and you can monitor the progress in the fsx dashboard & delete your cluster once the export is complete.
- Fsx can only mount one s3 bucket at a time, the analysis_results data moved back to S3 via the export should be moved again to a final destination (w/in the same region ideally) for longer term storage.  
- All of this handling of data is amendable to being automated, and if someone would like to add a cluster delete check which blocks deletion if there is unexported data still on /fsx, that would be awesome.
- Further, you may write to any path in `/fsx` from any instance it is mounted to, except `/fsx/data` which is read only and will only update if data mounted from the `s3://PREFIX-omics-analysis-REGION/data` is added/deleted/updated (not advised).

## Fsx Directory Structure
The following directories are created and accessible via `/fsx` on the headnode and compute nodes.
```text

/fsx/
├── analysis_results
│   ├── cromwell_executions  ## in development
│   ├── daylily   ## deprecated
│   └── ubuntu  ## <<<< run all analyses here <<<<
├── data  ## mounted to the s3 bucket PREFIX-omics-analysis-REGION/data
│   ├── cached_envs
│   ├── genomic_data
│   └── tool_specific_resources
├── miners  ## experimental & disabled by default
├── resources
│   └── environments  ## location of cached conda envs and docker images. so they are only created/pulled once per cluster lifetime.
├── scratch  ## scratch space for high IO tools
└── tmp ## tmp used by slurm by default
```
<|MERGE_RESOLUTION|>--- conflicted
+++ resolved
@@ -1,8 +1,4 @@
-<<<<<<< HEAD
-# Daylily AWS Ephemeral Cluster Setup (0.7.130b)
-=======
-# Daylily AWS Ephemeral Cluster Setup (0.7.131c)
->>>>>>> 1b57d62b
+# Daylily AWS Ephemeral Cluster Setup (0.7.131d)
 
 
 **beta release**
