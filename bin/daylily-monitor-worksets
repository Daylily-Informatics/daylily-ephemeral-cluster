--- conflicted
+++ resolved
@@ -2294,15 +2294,12 @@
             if not self._should_process(workset):
                 continue
             row = self._summarize_workset(workset)
-<<<<<<< HEAD
             try:
                 row.metrics = self._gather_workset_metrics(workset, row)
             except Exception:
                 LOGGER.debug("Failed to gather metrics for %s", workset.name, exc_info=True)
-=======
             if workset.is_archived:
                 row.display_state = f"{row.state_text} (archived)"
->>>>>>> d237e6ff
             rows.append(row)
         rows.sort(key=self._report_sort_key)
         return rows
@@ -2443,13 +2440,10 @@
             for data_row in table_rows:
                 writer.writerow(data_row)
 
-<<<<<<< HEAD
     def report(self, target: str, *, min_details: bool = False) -> None:
         worksets = list(self._discover_worksets())
-=======
     def report(self, target: str, *, include_archive: bool = False) -> None:
         worksets = list(self._discover_worksets(include_archive=include_archive))
->>>>>>> d237e6ff
         rows = self._generate_report_rows(worksets)
         if self._process_directories:
             found = {row.name for row in rows}
@@ -2746,17 +2740,15 @@
         ),
     )
     parser.add_argument(
-<<<<<<< HEAD
         "--min-deets",
         "-min-deets",
         action="store_true",
         dest="min_deets",
         help="Limit reports to the legacy summary columns",
-=======
         "--include-archive",
         action="store_true",
         help="Include archived worksets when generating reports",
->>>>>>> d237e6ff
+
     )
     args = parser.parse_args(argv)
     if args.report and args.report.lower() != "term":
@@ -2785,11 +2777,8 @@
         attempt_restart=args.attempt_restart,
     )
     if args.report:
-<<<<<<< HEAD
         monitor.report(args.report, min_details=args.min_deets)
-=======
-        monitor.report(args.report, include_archive=args.include_archive)
->>>>>>> d237e6ff
+
         return 0
 
     monitor.run()
