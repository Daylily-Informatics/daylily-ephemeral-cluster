---
# Adapted from
# # https://github.com/cbrueffer/snakemake-aws-parallelcluster-slurm 
cluster:
  mkdir -p logs/slurm/{rule}/ &&
  sbatch
    --parsable
    --cpus-per-task={threads}
    --time={resources.time}
    --job-name={rule}-{params.cluster_sample}
    --output=logs/slurm/{rule}/{rule}.{params.cluster_sample}.{jobid}.out
    --error=logs/slurm/{rule}/{rule}.{params.cluster_sample}.{jobid}.err
    --partition={resources.partition}
    --chdir=$PWD
<<<<<<< HEAD
    --mem={resources.mem_mb}
=======
    --mem={resources.mem_mb} 
>>>>>>> 9e33fdd0
    --comment $DAY_PROJECT
    --distribution={resources.distribution} {resources.constraint} {resources.exclude} {resources.include}
default-resources:  
  - disk_mb=1000
  - mem_mb=3000 # This should be total for the job, and the amount avail will be 0.95*published mem for instance type.
  - threads=1
  - time=5440
  - partition=i192,i128
  - vcpu=1
  - distribution=block
  - exclusive=''
  - constraint=''
  - exclude=''
  - include=''
jobs: 300
cores: 4608  # SET TO AWS QUOTA LIMIT minus HEADNODE and other running ec2 spot instances
latency-wait: 100
local-cores: 8
restart-times: 1
max-jobs-per-second: 10
keep-going: True
keep-remote: True
rerun-incomplete: True
scheduler: greedy
use-conda: True
conda-frontend: conda
conda-prefix: "/fsx/resources/environments/conda/USER_REGSUB/HOSTNAME"
cluster-status: config/day_profiles/slurm/templates/status-scontrols.sh
cluster-cancel: scancel
max-status-checks-per-second: 20
force-use-threads: True
stats: "day_pipe_stats.json"
use-singularity: True
singularity-prefix: "/fsx/resources/environments/containers/USER_REGSUB/HOSTNAME"
singularity-args: " -B ./results:$PWD/results -B /tmp:/tmp -B /fsx:/fsx -B resources/fsx:/fsx -B $PWD/:$PWD  -B /fsx/scratch:/fsx/scratch " <|MERGE_RESOLUTION|>--- conflicted
+++ resolved
@@ -12,12 +12,7 @@
     --error=logs/slurm/{rule}/{rule}.{params.cluster_sample}.{jobid}.err
     --partition={resources.partition}
     --chdir=$PWD
-<<<<<<< HEAD
     --mem={resources.mem_mb}
-=======
-    --mem={resources.mem_mb} 
->>>>>>> 9e33fdd0
-    --comment $DAY_PROJECT
     --distribution={resources.distribution} {resources.constraint} {resources.exclude} {resources.include}
 default-resources:  
   - disk_mb=1000
