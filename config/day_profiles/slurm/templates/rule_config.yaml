---
analysis_manifest: .test_data/data/0.01xwgs_HG002.samplesheet.csv
unit_test: false
profile_name: slurm
valid_biome: AWSPC
genome_build: "b37"



#### Default Resources

___default___:
    resources:
        mem_mb: 100000000
        disk_mb: 100000000


# ###### Tool Selection CONFIG ----------------------------------------


# Thread scaling activated  ## DEPRECATED
dynamic_scaling: false
dynamic_scaling_factor: 1.0  # Takes the presets and scales them up/down based on this scaling factor.  WARNING-  you can choke your machine if not careful, go below 1 and you begin to request more theads than are detected.  This param can be set on the command line with --config dynamic_scaling_factor=1.5

# #### Select one to all of the available SNV callers
active_snv_callers:
    - deep
#    - oct
#    - sentd

# #### Select one to all of the available SV callers
active_s_v_callers:
    - tiddit
#    - manta
#    - dysgu
#    - svaba #

# #### Select one or all of the available mappers (all must use the same deduper for now! dppl or sent or bb2)
active_aligners:
    - strobe:
          mkdup: dppl
    - bwa2a:
          mkdup: dppl
#    - bwa2b:
#          mkdup: dppl
#    - bwa2m:
#          mkdup: sent
#    - sent:
#          mkdup: bbb2


# #######  FASTQ PREP

# env JEMALLOC_CONF="oversize_threshold:1024,background_thread:true,huge:true,huge_page:1G,arena_max:4" LD_PRELOAD=resources/lib/libjemalloc.so.1

# env  MIMALLOC_RESERVE_HUGE_OS_PAGES=1 MIMALLOC_PAGE_RESET=1 MIMALLOC_RESET_DECOMMITS=1  MIMALLOC_ABANDONED_PAGE_RESET=1 MIMALLOC_SHOW_STATS=1  MIMALLOC_VERBOSE=1 MIMALLOC_SHOW_ERRORS=1   env LD_PRELOAD=resources/lib/libmimalloc.so
# 

prep_input_sample_files:
    source_read_method: " ln -s  "


# ###### RULE CONFIG ----------------------------------------

malloc_alt:
    ld_preload: "  "  # env LD_PRELOAD=./resources/libs/libllalloc.so  "

alignstats:
    threads: 64
    partition: "i64,i96,i128"
    num_reads_in_mem: " "  # 100000
    env_yaml: "../envs/vanilla_v0.1.yaml"
    glances: " "
    ld_preload: "  "  # env LD_PRELOAD=./resources/libs/libllalloc.so  "

bcftools_vcfstat:
    threads: 16


bcl2fq:
    bcl2fq_cmd:
        use_bases_mask: ' --use-bases-mask  y150n1,i8,i8,y150n1 '  # Set this wisely- heavily depends on the seq lib adpaters used ie: --use-bases-mask y150n1,i8,i8,y150n1  ##<----  !  remember to change this
        addl_flags: " --fastq-compression-level 1  --create-fastq-for-index-reads  --ignore-missing-bcls --adapter-stringency=0.9 --mask-short-adapter-reads 22  --minimum-trimmed-read-length 35 "
        barcode_mismatch: 0  # Tempting
        threads_loading: 96  # some low number around 15-20% of the processing threads
        threads_writing: 0  # <-- per docs, leave this set to zero.
        #-w [ --writing-threads ] arg (=4)               number of threads used for
        #                                          writing FASTQ data.
        #                                         This should not be set higher
        #                                         than the number of samples.
        #                                         If set =0 then these threads
        #                                         will be placed in the same
        #                                         pool as the loading threads,
        #                                         and the number of shared
        #                                         threads will be determined by
        #                                        --loading-threads.
        #to zero and all threads in loading are shared withwritingtjreads. Per docs, much more efficent.
        threads_processing: 180  #
        env_yaml: "../envs/bcl2fq_v0.2.yaml"
        b2fq_addl_flags: ''
        2fq_use_bases_mask: ''
    env_yaml: "../envs/bcl2fq_v0.2.yaml"
    threads: 96
    ex_uid: EX00000  # EX### you are working in
    have_you_double_checked_your_inputs_and_settings: true    # or yes - wil not proced w/this not set to true
    lanes: L001,L002,L003,L004  #ie L001 or L001,L002,L003  csv, no spaces please
    ru_path: "/fsx/"  #/lll/data
    ru_uid: RU0000  # The RU# for the data referenced above
    sample_sheet: config/bcl2fastq_samplesheet.csv  # save your sample sheet in this location with this name, or specify a new path. Former is encouraged.
    ld_preload: "  "
    b2fq_addl_flags: ''
    2fq_use_bases_mask: ''
    partition: "i32"

bcl2fq_by_lane:
    threads: 16
    partition: "i32"


bwa_mem2a_aln_sort:
    env_yaml: "../envs/bwasamtools_v0.1.yaml"
    partition: "i192"
    threads: 192
    bwa_threads: 124
    orig_threads: 2
    sort_threads: 96
    write_threads: 96
    igz_threads: 64 # from 64
    ldpre: ""
    orig_sort_threads: 2
    benchmark_runs: 0
    softclip_alts: " -Y "
    ld_preload: "  "
    cmd: "  OMP_NUM_THREADS=192 OMP_PROC_BIND=close OMP_PLACES=threads OMP_PROC_BIND=TRUE OMP_DYNAMIC=TRUE OMP_MAX_ACTIVE_LEVELS=1 OMP_SCHEDULE=dynamic OMP_WAIT_POLICY=ACTIVE  resources/bwa-mem2/bwa-mem2 "  
    K: " " # -K 12600000000 "
    glances: " "
    k: " -k 19 "
    orig_sort_mem: "3G"
    sort_thread_mem: "3G"  # 1350M
    numactl: ""
    mbuffer_mem: "200G" # mbuffer size should be determined by memory option given to samtools. ex) samtools sort uses 20 threads, 1G per each thread, so mbuffer size should be 20G (= -m 1G x -@ 20)


strobe_align_sort:
    env_yaml: "../envs/strobe_aligner.yaml"
    partition: "i192"
    threads: 192
    strobe_threads: 192
    write_threads: 96
    sort_threads: 96
    benchmark_runs: 0
    igz_threads: 96
    softclip_alts: "  "
    ld_preload: "  "
    ldpre: " "
    numa: " "
    cmd: " OMP_NUM_THREADS=192 OMP_PROC_BIND=close OMP_PLACES=threads OMP_PROC_BIND=TRUE OMP_DYNAMIC=TRUE OMP_MAX_ACTIVE_LEVELS=1 OMP_SCHEDULE=dynamic OMP_WAIT_POLICY=ACTIVE resources/strobealign/bin/strobealign "
    K: " "  # " -K  1204800000 "
    glances: " "
    k: "  -k 19 " 
    sort_thread_mem: "3G"  
    numactl: "none"
    piped_align: "no"
    mbuffer_mem: "100G" # mbuffer size should be determined by memory option given to samtools. ex) samtools sort uses 20 threads, 1G per each thread, so mbuffer size should be 20G (= -m 1G x -@ 20)
    
bwa_mem2meme_aln_sort:
    env_yaml: "../envs/bwa_mem2_meme_conda.yaml"
    threads: 192
    bwa_threads: 124
    write_threads: 96
    igz_threads: 96
    sort_threads: 96
    partition: "i192"
    benchmark_runs: 0
    softclip_alts: " -Y "
    lib: " "
    ld_pre: " " 
    ldpre: " "
    cmd: " OMP_NUM_THREADS=192 OMP_PROC_BIND=close OMP_PLACES=threads OMP_PROC_BIND=TRUE OMP_DYNAMIC=TRUE OMP_MAX_ACTIVE_LEVELS=1 OMP_SCHEDULE=dynamic OMP_WAIT_POLICY=ACTIVE bwa-meme " 
    K: " "  # "-K 200000000 "
    glances: " "
    k: " -k 19 "
    sort_thread_mem: "3G"
    numactl: "none"
    piped_align: "yes"
    mbuffer_mem: "100G" # mbuffer size should be determined by memory option given to samtools. ex) samtools sort uses 20 threads, 1G per each thread, so mbuffer size should be 20G (= -m 1G x -@ 20)

clean:
    env_yaml: "envs/vanilla_v0.1.yaml"  # no ./../ b/c it's being referenced from Snakefile
    partition: "i32,i64,i96,i128"

deepvariant:
    threads: 62
    deep_cmd: " "
    ld_preload: " "  # env LD_PRELOAD=./resources/libs/libllalloc.so "
    partition: "i192,i128,i64"
    partition_other: "i192,i128,i64"
    mem_mb: "810000"
    deep_chrms: "1,2,3,4,5,6,7,8,9,10,11,12,13,14,15,16,17,18,19,20,21,22,23,24"
    numa: " OMP_THREADS=62 OMP_PROC_BIND=close OMP_PLACES=threads OMP_PROC_BIND=TRUE OMP_DYNAMIC=TRUE OMP_MAX_ACTIVE_LEVELS=1 OMP_SCHEDULE=dynamic OMP_WAIT_POLICY=ACTIVE "  #LD_PRELOAD=resources/lib/libjemalloc.so.1   resources/numa/numactl --cpunodebind=0,1 --membind=0,1  " 

duphold:
    threads: 16
    env_yaml: "../envs/duphold_v0.1.yaml"
    numactl: "none"
    ld_preload: "  "
    partition: "i32,i64,i96"

doppelmark:
<<<<<<< HEAD
    threads: 192
    partition: "i192"
    mem_gb: 500
=======
    threads: 128
    partition: "i128"
>>>>>>> 0570f7df
    clip_padding: 600000
    shard_size: 100000000
    min_bases: 20000
    queue_length: 1280
    xld_preload: " "
    ld_preload: "  "
    env_yaml: "../envs/vanilla_v0.1.yaml"
    numa: " OMP_NUM_THREADS=128 OMP_PROC_BIND=close OMP_PLACES=threads OMP_PROC_BIND=TRUE OMP_DYNAMIC=TRUE OMP_MAX_ACTIVE_LEVELS=1 OMP_SCHEDULE=dynamic OMP_WAIT_POLICY=ACTIVE "

dysgu:
    threads: 16
    env_yaml: "../envs/dysgu_sv_v0.2.yaml"
    min_sv_size: 30
    ld_preload: "  "
    partition: "i64,i96"

dysgu_sort_index:
    threads: 8
    partition: "i32,i64"

fastp:
    threads: 16
    env_yaml: "../envs/fastp_v0.1.yaml"
    filter_avg_q_score: 9
    other_args: "  "
    ld_preload: "  "
    partition: "i8,i64,i96,i128"

fastqc:
    threads: 16
    env_yaml: "../envs/fastqc_v0.1.yaml"
    extract: "  "
    ld_preload: " "
    partition: "i32,i64,i96,i128"

fastv:
    threads: 16
    env_yaml: "../envs/fastv_v0.1.yaml"
    ld_preload: "  "
    partition: "i8,i64,i96,i128"

go_left:
    env_yaml: "../envs/go_left_v0.1.yaml"
    threads: 16
    partition: "i8,i64,i96,i128"

kat:
    threads: 32
    heap_size: "1G"
    benchmark_rounds: 0
    env_yaml: "../envs/kat_v0.1.yaml"
    ld_preload: "   env LD_PRELOAD=./resources/libs/libllalloc.so  "
    partition: "i64,i96,i96,i128"

manta_sort_and_index:
    threads: 16
    partition: "i32,i64"

manta:
    threads: 16
    env_yaml: "../envs/manta_v0.1.yaml"
    numactl: "none"
    ld_preload: "  "
    partition: "i32,i8,i32,i96"

mosdepth:
    threads: 16
    env_yaml: "../envs/mosdepth_v0.1.yaml"
    depth_bins: "0,1,3,5,10,15,20,30,40"
    partition: "i32,i64,i96,i128"

duphold_sort_index:
    threads: 8
    partition: "i32,i64,i96,i128"

tiddit_sort_index:
    threads: 8
    ld_preload: "   env LD_PRELOAD=./resources/libs/libllalloc.so "
    partition: "i32,i64,i96,i128"

merge_bam:
    threads: 127
    smem: '400G'
    mmem: '400G'
    sthreads: 64
    mthreads: 64
    partition: 'i64,i96,i128'

multiqc:
    config_yaml: "config/external_tools/multiqc.yaml"
    threads: 4
    lcwgs:
        config_yaml: "config/external_tools/multiqc_lcwgs_qc.yaml"
        env_yaml: "../envs/multiqc_v0.1.yaml"
    aln_qc:
        config_yaml: "config/external_tools/multiqc_align_cov_qc.yaml"
        env_yaml: "../envs/multiqc_v0.1.yaml"
    bcl2fq:
        config_yaml: "config/external_tools/multiqc_bcl2fq.yaml"
        env_yaml: "../envs/multiqc_v0.1.yaml"
    final:
        config_yaml: "config/external_tools/multiqc_final.yaml"
        env_yaml: "../envs/multiqc_v0.1.yaml"
    seqqc:
        config_yaml: "config/external_tools/multiqc_seqqc.yaml"
        env_yaml: "../envs/multiqc_v0.1.yaml"
    ld_preload: "  "
    partition: "i8,i64,i8,i96,i128"

octopus:
    regions_to_call: '  '
    testing_model: '  ' 
    threads: 32 # Dynamically reset- this represents the cap
    octo_chrms: "1~0-30028082,1~30028083-121535434,1~124535434-205922707,1~205922707-249250621,2,3,4,5,6~0-58830166,6~58830166-171105067,7,8,9,10~0-42254935,10~42254935-70550000,10~70550000-103433061,10~103433061-128616069,10~128766069-135524747,11,12,13,14,15,16,17,18,19~0-24681782,19~27681782-59118983,20,21,22,23,24"  # 25 removed for the moment 
    anno: " AD ADP AF AFB ARF BQ CRF DP FRF GC GQ MC MF MQ MQ0 QD GQD QUAL SB STRL STRP SMQ SB DC NC PP MP "    
    ld_pre: "   "
    brt: " --bad-region-tolerance NORMAL "
    err_model: "PCR-FREE.NOVASEQ"  #  option, which accepts inputs of the form [library preparation]<.sequencer>. library preparation is selected from: PCR, PCR-FREE, or 10X. sequencer is selected from: HISEQ-2000, HISEQ-2500, HISEQ-4000, X10, NOVASEQ, BGISEQ-5000. For example, PCR.NOVASEQ would select the sequence error model parametrised for a PCR library preparation and a NOVASEQ sequencer. If no sequencer is provided then the default is used (s
    max_idel_err: " --max-indel-errors 37 "  # 36   ##  12 for test 36 prod
    max_haplotypes: " --max-haplotypes 360 "  # 350  ## 10 for test 300 prod
    env_yaml: "../envs/octopus_v0.7.yaml"
    oct_gather_env: "../envs/vanilla_v0.1.yaml"
    bench_repeat: 0
    glances: " "
    numactl: "none"
    max_open_read_files_modifier: 300   # 250* this number
    target_working_memory: " "  # invalid option?--target-working-memory  155G "
    min_forest_quality: " --min-forest-quality 0 "
    max_reference_cache_footprint: " -X 12000M  "  #  dynamically set
    target_read_buffer_footprint: "   -B 360M  "  #  dynamically set
    addl_options: "  --max-variant-size 51 --downsample-above 41 --downsample-target 40 --min-mapping-quality 6 --use-wide-hmm-scores  "  #  --assemble-all --keep-unfiltered-calls --max-region-to-assemble 600/2000 --max-assembly-region-size ### --assemble-all--downsample-above 50 --downsample-target 50 --max-variant-size 2000 --min-mapping-quality 6 --use-wide-hmm-scores "   # --min-mapping-quality 6 --max-variant-size 50  --downsample-above 50 --downsample-target 50 "  #--max-variant-size 2000  --downsample-above 57 --downsample-target 56 --no-adapter-contaminated-reads  --ignore-unmapped-contigs  --mask-low-quality-tails 6 --mask-soft-clipped-boundary-bases 3  --mask-inverted-soft-clipping --mask-3prime-shifted-soft-clipped-heads --use-wide-hmm-scores --min-candidate-credible-vaf-probability 0.36 --allow-secondary-alignments --allow-supplementary-alignments --consider-unmapped-reads "  # from 0.35 bk is new  ## First set of options to explore:: --use-wide-hmm-scores --consider-unmapped-reads  "  ## --refcall BLOCKED --mask-low-quality-tails 5 --min-mapping-quality 8 --allow-secondary-alignments --min-supporting-reads 3 --max-variant-size 1500 --min-candidate-credible-vaf-probability 0.35"  # --max-read-length n --disable-read-preprocessing / --consider-unmapped-reads  --allow-supplementary-alignments  --downsample-target 100 --downsample-above 500  --num-fallback-kmers 20 --kmer-sizes 10,15,20...19,24,29,34 5 10 15 20 25 30 35 40 45 50       --fallback-kmer-gap 5  --max-region-to-assemble large value finds bigger events at loss of sens of smaller....   --assembler-mask-base-quality  --downsample-above 51 --downsample-target 50  #  --use-wide-hmm-scores --allow-supplementary-alignments --downsample-target 9 --downsample-above 10
    partition: "i32"


sentD:
    threads: 128 
    sentD_chrms: "1-24"
    ld_preload: " " 
    env_yaml: "../envs/vanilla_v0.1.yaml"
    sentD_gather_env: "../envs/vanilla_v0.1.yaml"
    bench_repeat: 0
    numactl: "none"
    partition: "i128"

sort_index_sentD_chunk_vcf:
    threads: 16
    env_yaml: "../envs/vanilla_v0.1.yaml"
    partition: "i32,i64,i96,i128"

concat_index_sentD_chunks:
    threads: 16
    env_yaml: "../envs/vanilla_v0.1.yaml"
    partition: "i32,i64,i96,i128"

peddy:
    threads: 16
    env_yaml: "../envs/peddy_v0.1.yaml"
    ld_preload: "   env LD_PRELOAD=./resources/libs/libllalloc.so  "
    partition: "i8,i32,i64,i96,i128"


prep_for_concordance_check:
    threads: 4
    partition: "i8,i64,i32,i96,i128"

picard:
    threads: 16
    env_yaml: "../envs/picard_v0.1.yaml"
    partition: "i32,i64,i96,i128"

qualimap:
    threads: 16
    java_mem_size: "150000M"
    env_yaml: "../envs/qualimap_v0.1.yaml"
    glances: " "
    numactl: "none"
    partition: "i32,i64,i96,i128"

rtg_vcfeval:
    threads: 32
    env_yaml: "../envs/rtgtools_v0.1.yaml"
    ld_preload: "   env LD_PRELOAD=./resources/libs/libllalloc.so  "
    partition: "i192,i128,i96"
    partition_other: "i192,i128,i96"
    rtg_region: " " 

run_concordance:
    threads: 8
    env_yaml: "../envs/rtgtools_v0.1.yaml"
    partition: "i8,i8,i64,i96,i128"

sentieon_haplocaller:
    threads: 127
    partition: "i128"

rtg_vcfstats:
    threads: 16
    env_yaml: "../envs/rtgtools_v0.1.yaml"
    ld_preload: "   env LD_PRELOAD=./resources/libs/libllalloc.so  "
    partition: "i192,i128,i96"

sambamba_markdups:
    threads: 96
    sort_buff_size: 1024
    io_buff_size: 1024
    overflow_list_si45ze: 800000
    benchmark_runs: 0
    ulimit: " ulimit -Sn 810000 "
    env_yaml: "../envs/sambamba_v0.1.yaml"
    ld_preload: "   env LD_PRELOAD=./resources/libs/libllalloc.so  "
    partition: "i96,i128"

samtools_markdups:
    threads: 128
    ulimit: " ulimit -Sn 810000 "
    env_yaml: "../envs/samtools_v0.1.yaml"
    partition: "i128"

sentieon_dnascope:
    threads: 64
    benchmark_runs: 0
    env_yaml: "../envs/sentieon_v0.1.yaml"
    mask_regions: " "
    numactl: " resources/numa/numactl --interleave all "
    metrics_threads: 64
    ld_preload: "   "
    partition: "i64,i96,i128"

sentieon:
    threads: 128
    benchmark_runs: 0
    max_mem: "120G"
    K: "  -K 1204800000 -k 19 -Y  "
    env_yaml: "../envs/sentieon_v0.1.yaml"
    glances: " "
    mask_regions: " "
    numactl: "  JEMALLOC_CONF='oversize_threshold:1024,background_thread:true,huge:true,huge_page:1G,arena_max:4' LD_PRELOAD=resources/lib/libjemalloc.so.1   resources/numa/numactl --cpunodebind=0,1 --membind=0,1  "  
    metrics_threads: 128
    partition: "i128"
    sort_thread_mem: "10G"
    sort_threads: 38
    write_threads: 82

sentieon_markdups:
    threads: 128
    ulimit: " ulimit -Sn 810000 "
    env_yaml: "../envs/sentieon_v0.1.yaml"
    glances: " "
    numactl: "none"
    ld_preload: "  env LD_PRELOAD=resources/lib/libtcmalloc_and_profiler.so.4 "
    partition: "i128"

stargazer:
    threads: 16
    benchmark_runs: 0
    env_yaml: "../envs/stargazer_v0.1.yaml"
    partition: "i32,i64"

tiddit:
    threads: 16
    min_sv_size: 10  # default is 100, min 10.
    env_yaml: "../envs/tiddit_v0.1.yaml"
    ld_preload: "   env LD_PRELOAD=./resources/libs/libllalloc.so  "
    partition: "i32,i64,i96"

vanilla:
    threads: 8
    env_yaml: "../envs/vanilla_v0.1.yaml"
    ld_preload: "   env LD_PRELOAD=./resources/libs/libllalloc.so  "
    partition: "i8,i64,i8,i32,i96"

verifybamid2_contam:
    env_yaml: "../envs/verifybamid2_v0.1.yaml"
    threads: 16
    ld_preload: "  env LD_PRELOAD=./resources/libs/libllalloc.so  "
    partition: "i32,i64,i96,i128"

gen_samstats:
    threads: 16
    ld_preload: "   env LD_PRELOAD=./resources/libs/libllalloc.so  "
    partition: "i32,i64,i96,i128"

sentieon_qc_metrics:
    threads: 16
    partition: "i32,i64,i96,i128"

svaba:
    orig_threads: 96
    threads: 96
    ld_preload: " "
    cmd: " ./resources/svaba/svaba "
    partition: "i96"

svaba_sort_index:
    threads: 4
    ld_preload: "  "
    partition: "i8,i64,i32,i8"

calc_coverage_evenness:
    threads: 16
    ld_preload: " "
    partition: "i32,i64,i8,i96"

produce_fastqs_from_bams:
    threads: 4
    samtools_view_threads: 88
    partition: "i8,i64,i8,i96,i128"

svim_asm:
    threads: 16
    env_yaml: "../envs/svim_asm_v0.1.yaml"
    ld_preload: "  env LD_PRELOAD=./resources/libs/libllalloc.so  "
    partition: "i32,i64,i8,i96,i128"

hisat2:
    threads: 128
    env_yaml: "../envs/hisat2_v0.1.yaml"
    ld_preload: "  env LD_PRELOAD=./resources/libs/libllalloc.so "
    partition: "i128"
    sthreads: 32
    smem: "26G"
    wthreads: 84
    ldpre: " LD_PRELOAD=resources/lib/libjemalloc.so.1   resources/numa/numactl --cpunodebind=0,1 --membind=0,1 "

seqfu:
    threads: 16
    env_yaml: "../envs/fastqc_v0.1.yaml"
    ld_preload: "  env LD_PRELOAD=./resources/libs/libllalloc.so  "
    partition: "i32,i64,i8,i96,i128"

vep:
    threads: 32
    partition: "i32,i64,i96" <|MERGE_RESOLUTION|>--- conflicted
+++ resolved
@@ -207,14 +207,9 @@
     partition: "i32,i64,i96"
 
 doppelmark:
-<<<<<<< HEAD
     threads: 192
     partition: "i192"
     mem_gb: 500
-=======
-    threads: 128
-    partition: "i128"
->>>>>>> 0570f7df
     clip_padding: 600000
     shard_size: 100000000
     min_bases: 20000
