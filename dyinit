--- conflicted
+++ resolved
@@ -1,10 +1,8 @@
  #!/bin/echo "this script should only be sourced"
 
-<<<<<<< HEAD
-export DAY_PROJECT="bwa2a_b37"
-=======
-export DAY_PROJECT="bwa2ert_b37"
->>>>>>> 338e407e
+
+export DAY_PROJECT="daylily-dev"
+
 
 if [[ "$1" == "" ]]; then
    export UNO1="1"
