--- conflicted
+++ resolved
@@ -2,11 +2,7 @@
 
 setup(
     name="daylily",
-<<<<<<< HEAD
-    version="0.7.125b",
-=======
-    version="0.7.126",
->>>>>>> acce83b1
+    version="0.7.126b",
     packages=find_packages(),
     install_requires=[
         # Add dependencies here,
