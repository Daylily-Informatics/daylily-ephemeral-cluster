--- conflicted
+++ resolved
@@ -72,13 +72,9 @@
         """
         touch {log} {output.instance_log};
         TOKEN=$(curl -X PUT 'http://169.254.169.254/latest/api/token' -H 'X-aws-ec2-metadata-token-ttl-seconds: 21600');
-<<<<<<< HEAD
         itype=$(curl -H "X-aws-ec2-metadata-token: $TOKEN" http://169.254.169.254/latest/meta-data/instance-type);
         echo "INSTANCE TYPE: $itype" >> {log};
-=======
-        itype=$(curl -H "X-aws-ec2-metadata-token: $TOKEN" http://169.254.169.254/latest/meta-data/instance-id);
-        echo "INSTANCE TYPE: $itype" >> {output.instance_log} 2>&1;
->>>>>>> b8f3b1ec
+
         
         # Log the start time as 0 seconds
         start_time=$(date +%s);
