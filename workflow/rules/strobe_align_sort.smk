####### strobe aligner

rule strobe_align_sort:
    """https://github.com/ksahlin/strobealign"""
    
    input:
        DR=MDIR + "{sample}/{sample}.dirsetup.ready",
        f1=getR1s,
        f2=getR2s,
    output:
        bami=temp(MDIR + "{sample}/align/strobe/{sample}.strobe.sort.bam.bai"),
        bamo=temp(MDIR + "{sample}/align/strobe/{sample}.strobe.sort.bam")
    log:
        MDIR + "{sample}/align/strobe/logs/{sample}.strobe_sort.log",
    resources:
        threads=config['strobe_align_sort']['threads'],
        mem_mb=config['strobe_align_sort']['mem_mb'],
        partition=config['strobe_align_sort']['partition'],
        vcpu=config['strobe_align_sort']['threads']
    threads: config['strobe_align_sort']['threads']
    benchmark:
        MDIR + "{sample}/benchmarks/{sample}.strobe.alNsort.bench.tsv"
    params:
        cluster_slots=94,
        cluster_sample=ret_sample,
        mdir=MDIR,
        samtmpd="/align/strobe/logs/sam_tmpd/",
        write_threads=config["strobe_align_sort"]["write_threads"],
        sort_threads= config["strobe_align_sort"]["sort_threads"],
        benchmark_runs=config["strobe_align_sort"]["softclip_alts"],
        softclip_alts=config["strobe_align_sort"]["softclip_alts"],
        strobe_cmd=config["strobe_align_sort"]["cmd"],
        ldpre=config['strobe_align_sort']['ldpre'],
        k=config["strobe_align_sort"]["k"],  # little kay
        K=config["strobe_align_sort"]["K"],  # BIG KAY
        sort_thread_mem=config["strobe_align_sort"]["sort_thread_mem"],
        huref=config["supporting_files"]["files"]["huref"]["fasta"]["name"],
        rgpl="presumedILLUMINA",  # ideally: passed in technology # nice to get to this point: https://support.sentieon.com/appnotes/read_groups/  :: note, the default sample name contains the RU_EX_SQ_Lane (0 for combined)
        rgpu="presumedCombinedLanes",  # ideally flowcell_lane(s)
        rgsm='x', # ret_sample,  # samplename
        rgid='x', #ret_sample,  # ideally samplename_flowcell_lane(s)_barcode  ! Imp this is unique, I add epoc seconds to the end of start of this rule
        rglb="_presumedNoAmpWGS",  # prepend sample_name in shell block ideally samplename_libprep
        rgcn="CenterName",  # center name
        subsample_head=get_subsample_head,
        subsample_tail=get_subsample_tail,
        strobe_threads=config["strobe_align_sort"]["strobe_threads"],
        samp=get_samp_name,
        mbuffer_mem=config["strobe_align_sort"]["mbuffer_mem"],
        rgpg="strobealigner",
        numa=config["strobe_align_sort"]["numa"],
        igz_threads=config['strobe_align_sort']['igz_threads']
    conda:
        config["strobe_align_sort"]["env_yaml"]
    shell:
        """
        TOKEN=$(curl -X PUT 'http://169.254.169.254/latest/api/token' -H 'X-aws-ec2-metadata-token-ttl-seconds: 21600');
        itype=$(curl -H "X-aws-ec2-metadata-token: $TOKEN" http://169.254.169.254/latest/meta-data/instance-type);
        echo "INSTANCE TYPE: $itype" > {log};
        echo "INSTANCE TYPE: $itype"
        start_time=$(date +%s);

        export tdir={params.mdir}/{params.samp}/{params.samtmpd};
        mkdir -p $tdir ;
        epocsec=$(date +'%s');

        ulimit -n 65536 || echo "ulimit mod failed";


        # Find the jemalloc library in the active conda environment
        jemalloc_path=$(find "$CONDA_PREFIX" -name "libjemalloc*" | grep -E '\.so|\.dylib' | head -n 1); 

        # Check if jemalloc was found and set LD_PRELOAD accordingly
        if [[ -n "$jemalloc_path" ]]; then
            export LD_PRELOAD="$jemalloc_path";
            echo "LD_PRELOAD set to: $LD_PRELOAD" >> {log};
        else
            echo "libjemalloc not found in the active conda environment $CONDA_PREFIX.";
            exit 3;
        fi

        {params.strobe_cmd} \
        -t {params.strobe_threads} \
        --rg-id="{params.rgid}_$epocsec" \
        --rg="SM:{params.rgsm}" \
        --rg=LB:"{params.samp}{params.rglb}" \
        --rg=PL:"{params.rgpl}" \
        --rg=PU:"{params.rgpu}" \
        --rg=CN:"{params.rgcn}" \
        --rg=PG:"{params.rgpg}" \
        --use-index {params.huref}  \
<<<<<<< HEAD
        {params.subsample_head} <(  {params.igz_threads} -q  {input.f1} )  {params.subsample_tail} \
        {params.subsample_head}  <( {params.igz_threads} -q {input.f2} )  {params.subsample_tail}  {params.mbuffer_mem} \
        | OMP_NUM_THREADS={params.sort_threads} samtools sort \
=======
        {params.subsample_head} <( {params.igz_threads} -q  {input.f1} )  {params.subsample_tail} \
        {params.subsample_head}  <( {params.igz_threads} -q {input.f2} )  {params.subsample_tail} {params.mbuffer_mem} \
        | OMP_NUM_THREADS=96 numactl --cpunodebind=1 --membind=1 samtools sort \
>>>>>>> 268958e8
        -l 1  \
        -m {params.sort_thread_mem}   \
        -@  {params.sort_threads} \
        -T $tdir \
        -O BAM \
        --write-index \
        -o {output.bamo}##idx##{output.bami} - >> {log} 2>&1;

        end_time=$(date +%s);
        elapsed_time=$((($end_time - $start_time) / 60));
        echo "Elapsed-Time-min:\t$itype\t$elapsed_time";
        echo "Elapsed-Time-min:\t$itype\t$elapsed_time" >> {log} 2>&1;
        rm -rf $tdir;
        """

localrules: produce_strobe_align,

rule produce_strobe_align:  # TARGET: only produce strobe align
     input:
         expand(MDIR + "{sample}/align/strobe/{sample}.strobe.sort.bam", sample=SAMPS)
 
 <|MERGE_RESOLUTION|>--- conflicted
+++ resolved
@@ -88,15 +88,9 @@
         --rg=CN:"{params.rgcn}" \
         --rg=PG:"{params.rgpg}" \
         --use-index {params.huref}  \
-<<<<<<< HEAD
         {params.subsample_head} <(  {params.igz_threads} -q  {input.f1} )  {params.subsample_tail} \
         {params.subsample_head}  <( {params.igz_threads} -q {input.f2} )  {params.subsample_tail}  {params.mbuffer_mem} \
         | OMP_NUM_THREADS={params.sort_threads} samtools sort \
-=======
-        {params.subsample_head} <( {params.igz_threads} -q  {input.f1} )  {params.subsample_tail} \
-        {params.subsample_head}  <( {params.igz_threads} -q {input.f2} )  {params.subsample_tail} {params.mbuffer_mem} \
-        | OMP_NUM_THREADS=96 numactl --cpunodebind=1 --membind=1 samtools sort \
->>>>>>> 268958e8
         -l 1  \
         -m {params.sort_thread_mem}   \
         -@  {params.sort_threads} \
